--- conflicted
+++ resolved
@@ -7,12 +7,8 @@
 // SpinnakerPipeline defines the fields for the top leve object of a spinnaker
 // pipeline. Mostly used for constructing JSON
 type SpinnakerPipeline struct {
-<<<<<<< HEAD
 	ID string `json:"id,omitempty"`
 
-	Triggers []Trigger `json:"triggers"`
-	Stages   []Stage   `json:"stages"`
-=======
 	Triggers      []Trigger      `json:"triggers"`
 	Stages        []Stage        `json:"stages"`
 	Notifications []Notification `json:"notifications"`
@@ -21,7 +17,6 @@
 	LimitConcurrent      bool   `json:"limitConcurrent"`
 	KeepWaitingPipelines bool   `json:"keepWaitingPipelines"`
 	Description          string `json:"description"`
->>>>>>> 64593836
 }
 
 // Trigger is an interface to encompass multiple types of Spinnaker triggers
